--- conflicted
+++ resolved
@@ -13,9 +13,6 @@
 from progressbar import ProgressBar, Percentage, Bar
 
 
-<<<<<<< HEAD
-class FixGen(object):
-=======
 class AbstractSim(object):
     """
     Abstract Object for Simulator creation
@@ -103,7 +100,6 @@
 
 
 class FixGen(AbstractSim):
->>>>>>> 1ca03741
     """
     Generates fixation data.
     The FixGen object creates a representation of the second order dependence 
@@ -142,11 +138,7 @@
         self.noDist = 0
                     
         
-<<<<<<< HEAD
-    def initialize_data(self, fit=spline_base.spline_pdf, full_H1=None):
-=======
     def initializeData(self, fit=spline_base.fit2d, full_H1=None):
->>>>>>> 1ca03741
         """
         Prepares the data to be replicated. Calculates the second-order length 
         and angle dependencies between saccades and stores them in a fitted 
@@ -159,20 +151,6 @@
                 Where applicable, the distribution of angle and length
                 differences to replicate with dimensions [73,361]
         """
-<<<<<<< HEAD
-        ad, ld = anglendiff(self.fm, roll=1) 
-                
-        if full_H1 is None:
-            self.full_H1 = make_angle_length_hist(ad[0], 
-                        ld[0]/self.fm.pixels_per_degree,
-                        collapse=False, fit=fit)
-        else:
-            self.full_H1 = full_H1
-        
-        self.firstLenAng_cumsum, self.firstLenAng_shape = compute_cumsum(
-                first_saccade_dist(self.fm))
-        self.probability_cumsum = np.cumsum(self.full_H1.flat)
-=======
         a, l, ad, ld = anglendiff(self.fm, roll=1, return_abs = True)
         
         samples = np.zeros([3, len(l[0])])
@@ -209,7 +187,6 @@
                 self.probability_cumsum.append(np.array([]))
             else:
                 self.probability_cumsum.append(np.cumsum(self.full_H1[i].flat))
->>>>>>> 1ca03741
         
         self.firstcoo_cumsum = compute_cumsum(first_fixation_coordinates(
             self.fm))[0]
@@ -251,14 +228,6 @@
             length*=self.fm.pixels_per_degree
             self.firstLen.append(length)  # XXX: DELETE
         else:
-<<<<<<< HEAD
-            J, I = np.unravel_index(draw_from(self.probability_cumsum), 
-                                    self.full_H1.shape)
-            angle = reshift((I-self.full_H1.shape[1]/2) + prev_angle)
-            self.drawn = np.append(self.drawn, J)
-            length = prev_length + \
-                    ((J-self.full_H1.shape[0]/2)*self.fm.pixels_per_degree)
-=======
             ind = int(floor(prev_length/45))
             while ind >= len(self.probability_cumsum):
                 ind -= 1
@@ -279,7 +248,6 @@
             length = J+0.5
             length *= self.fm.pixels_per_degree
             self.drawnLen.append(length)
->>>>>>> 1ca03741
         return angle, length
     
     def parameters(self):
@@ -510,15 +478,9 @@
                 The fixation data to be analysed
     
     """  
-<<<<<<< HEAD
-    ang, leng, _, _ = anglendiff(fm, return_abs=True)
-    screen_diag = int(ceil((fm.image_size[0]**2 + fm.image_size[1]**2)**0.5))
-    y_arg = leng[0][np.roll(fm.fix == min(fm.fix), 1)]
-=======
     ang, leng, ad, ld = anglendiff(fm, return_abs=True)
     screen_diag = int(ceil((fm.image_size[0]**2 + fm.image_size[1]**2)**0.5))/fm.pixels_per_degree
     y_arg = leng[0][np.roll(fm.fix == min(fm.fix), 1)]/fm.pixels_per_degree
->>>>>>> 1ca03741
     x_arg = reshift(ang[0][np.roll(fm.fix == min(fm.fix), 1)])
     bins = [range(screen_diag+1), np.linspace(-180.5, 180.5, 362)]
     return make_hist(x_arg, y_arg, fit=None, bins = bins)
