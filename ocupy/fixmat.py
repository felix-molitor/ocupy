--- conflicted
+++ resolved
@@ -137,13 +137,6 @@
                 all_act = np.hstack((all_act, actuals[1:, :]))
                 all_ctrls = np.hstack((all_ctrls, controls[1:, :]))
         return (all_act[:, 1:], all_ctrls[:, 1:]) # first column was dummy 
-<<<<<<< HEAD
-        
-=======
-
-
-
->>>>>>> 7c9de424
 
 def compute_fdm(fixmat, fwhm=2, scale_factor=1):
     """
@@ -365,16 +358,12 @@
             Absolute path of the file to load from.
     """
     f = h5py.File(path,'r')
-<<<<<<< HEAD
-    fm_group = f['Datamat']
-=======
     if 'Fixmat' in f.keys():
         fm_group = f['Fixmat']
     elif 'Datamat' in f.keys():
         fm_group = f['Datamat']
     else:
         raise RuntimeError('HDF5 file does not contain key that I can relate to.')
->>>>>>> 7c9de424
     fields = {}
     params = {}
     for field, value in fm_group.iteritems():
@@ -382,11 +371,7 @@
     for param, value in fm_group.attrs.iteritems():
         params[param] = value
     f.close()
-<<<<<<< HEAD
-    return VectorDatamatFactory(fields, params)
-=======
     return VectorFixmatFactory(fields, params)
->>>>>>> 7c9de424
 
 
 def VectorFixmatFactory(fields, parameters, categories = None):
